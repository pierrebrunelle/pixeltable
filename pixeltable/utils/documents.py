import dataclasses
import os

import bs4
import puremagic
from pypdfium2 import PdfDocument  # type: ignore[import-untyped]

from pixeltable import exceptions as excs, type_system as ts
from pixeltable.env import Env


@dataclasses.dataclass
class DocumentHandle:
    format: ts.DocumentType.DocumentFormat
    bs_doc: bs4.BeautifulSoup | None = None
<<<<<<< HEAD
    md_ast: list | None = None
    pdf_doc: fitz.Document | None = None
=======
    md_ast: dict | None = None
    pdf_doc: PdfDocument | None = None
>>>>>>> 6fbece73
    txt_doc: str | None = None


def get_document_handle(path: str) -> DocumentHandle:
    _, extension = os.path.splitext(path)
    handle = get_handle_by_extension(path, extension)
    if handle is not None:
        return handle

    # if no extension, use puremagic to determine the type
    extension = puremagic.from_file(path)
    handle = get_handle_by_extension(path, extension)
    if handle is not None:
        return handle

    raise excs.Error(f'Unrecognized document format: {path}')


def get_handle_by_extension(path: str, extension: str) -> DocumentHandle | None:
    doc_format = ts.DocumentType.DocumentFormat.from_extension(extension)

    try:
        if doc_format == ts.DocumentType.DocumentFormat.HTML:
            return DocumentHandle(doc_format, bs_doc=get_html_handle(path))
        if doc_format == ts.DocumentType.DocumentFormat.MD:
            return DocumentHandle(doc_format, md_ast=get_markdown_handle(path))
        if doc_format == ts.DocumentType.DocumentFormat.PDF:
            return DocumentHandle(doc_format, pdf_doc=PdfDocument(path))
        if doc_format == ts.DocumentType.DocumentFormat.XML:
            return DocumentHandle(doc_format, bs_doc=get_xml_handle(path))
        if doc_format == ts.DocumentType.DocumentFormat.TXT:
            return DocumentHandle(doc_format, txt_doc=get_txt(path))
        if doc_format == ts.DocumentType.DocumentFormat.PPTX:
            return DocumentHandle(doc_format, md_ast=get_office_handle(path))
        if doc_format == ts.DocumentType.DocumentFormat.DOCX:
            return DocumentHandle(doc_format, md_ast=get_office_handle(path))
        if doc_format == ts.DocumentType.DocumentFormat.XLSX:
            return DocumentHandle(doc_format, md_ast=get_office_handle(path))
    except Exception as exc:
        raise excs.Error(f'An error occurred processing a {doc_format} document: {path}') from exc

    return None


def get_html_handle(path: str) -> bs4.BeautifulSoup:
    with open(path, 'r', encoding='utf8') as fp:
        doc = bs4.BeautifulSoup(fp, 'lxml')
    if doc.find() is None:
        raise excs.Error(f'Not a valid HTML document: {path}')
    return doc


def get_markdown_handle(path: str) -> list:
    Env.get().require_package('mistune', [3, 0])
    import mistune

    with open(path, encoding='utf8') as file:
        text = file.read()
    md_parser = mistune.create_markdown(renderer=None)
    result = md_parser(text)
    assert isinstance(result, list)
    return result


def get_xml_handle(path: str) -> bs4.BeautifulSoup:
    with open(path, 'r', encoding='utf8') as fp:
        doc = bs4.BeautifulSoup(fp, 'xml')
    if doc.find() is None:
        raise excs.Error(f'Not a valid XML document: {path}')
    return doc


def get_txt(path: str) -> str:
    with open(path, 'r', encoding='utf-8') as fp:
        doc = fp.read()
    return doc


def get_office_handle(path: str) -> list:
    """Convert office documents (PPTX, DOCX, XLSX) to markdown using MarkItDown."""
    Env.get().require_package('mistune', [3, 0])
    Env.get().require_package('markitdown')
    import mistune
    from markitdown import MarkItDown

    md = MarkItDown(enable_plugins=False)
    result = md.convert(path)
    markdown_text = result.text_content

    md_parser = mistune.create_markdown(renderer=None)
    result = md_parser(markdown_text)
    assert isinstance(result, list)
    return result<|MERGE_RESOLUTION|>--- conflicted
+++ resolved
@@ -13,13 +13,8 @@
 class DocumentHandle:
     format: ts.DocumentType.DocumentFormat
     bs_doc: bs4.BeautifulSoup | None = None
-<<<<<<< HEAD
     md_ast: list | None = None
-    pdf_doc: fitz.Document | None = None
-=======
-    md_ast: dict | None = None
     pdf_doc: PdfDocument | None = None
->>>>>>> 6fbece73
     txt_doc: str | None = None
 
 
